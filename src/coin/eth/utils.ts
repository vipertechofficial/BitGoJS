import { Buffer } from 'buffer';
<<<<<<< HEAD
import { addHexPrefix, bufferToHex, generateAddress, isValidAddress, setLengthLeft, toBuffer } from 'ethereumjs-util';
=======
import {
  addHexPrefix,
  stripHexPrefix,
  bufferToHex,
  bufferToInt,
  fromRpcSig,
  generateAddress,
  isValidAddress,
  setLengthLeft,
  toBuffer,
} from 'ethereumjs-util';
>>>>>>> 6975ae1b
import EthereumAbi from 'ethereumjs-abi';
import EthereumCommon from 'ethereumjs-common';
import * as BN from 'bn.js';
import BigNumber from 'bignumber.js';
import { BuildTransactionError, SigningError } from '../baseCoin/errors';
import { TransactionType } from '../baseCoin';
import { SignatureParts, TxData } from './iface';
import { KeyPair } from './keyPair';
import {
  createForwarderMethodId,
  sendMultisigMethodId,
  sendMultisigTokenMethodId,
  walletSimpleByteCode,
  walletSimpleConstructor,
  sendMultiSigTypes,
  sendMultiSigTokenTypes,
} from './walletUtil';
import { testnetCommon } from './resources';
import { EthTransactionData } from './types';

/**
 * Signs the transaction using the appropriate algorithm
 * and the provided common for the blockchain
 *
 * @param {TxData} transactionData the transaction data to sign
 * @param {KeyPair} keyPair the signer's keypair
 * @param {EthereumCommon} customCommon the network's custom common
 * @returns {string} the transaction signed and encoded
 */
export async function signInternal(
  transactionData: TxData,
  keyPair: KeyPair,
  customCommon: EthereumCommon,
): Promise<string> {
  if (!keyPair.getKeys().prv) {
    throw new SigningError('Missing private key');
  }
  const ethTx = EthTransactionData.fromJson(transactionData);
  ethTx.sign(keyPair);
  return ethTx.toSerialized();
}

/**
 * Signs the transaction using the appropriate algorithm
 *
 * @param {TxData} transactionData the transaction data to sign
 * @param {KeyPair} keyPair the signer's keypair
 * @returns {string} the transaction signed and encoded
 */
export async function sign(transactionData: TxData, keyPair: KeyPair): Promise<string> {
  return signInternal(transactionData, keyPair, testnetCommon);
}

/**
 * Returns the smart contract encoded data
 *
 * @param {string[]} addresses - the contract signers
 * @returns {string} - the smart contract encoded data
 */
export function getContractData(addresses: string[]): string {
  const params = [addresses];
  const resultEncodedParameters = EthereumAbi.rawEncode(walletSimpleConstructor, params)
    .toString('hex')
    .replace('0x', '');
  return walletSimpleByteCode + resultEncodedParameters;
}

/**
 * Returns the contract method encoded data
 *
 * @param {string} to destination address
 * @param {number} value Amount to tranfer
 * @param {string} data aditional method call data
 * @param {number} expireTime expiration time for the transaction in seconds
 * @param {number} sequenceId sequence id
 * @param {string} signature signature of the call
 * @returns {string} -- the contract method encoded data
 */
export function sendMultiSigData(
  to: string,
  value: string,
  data: string,
  expireTime: number,
  sequenceId: number,
  signature: string,
): string {
  const params = [to, value, toBuffer(data), expireTime, sequenceId, toBuffer(signature)];
  const method = EthereumAbi.methodID('sendMultiSig', sendMultiSigTypes);
  const args = EthereumAbi.rawEncode(sendMultiSigTypes, params);
  return addHexPrefix(Buffer.concat([method, args]).toString('hex'));
}

/**
 * Returns the contract method encoded data
 *
 * @param {string} to destination address
 * @param {number} value Amount to tranfer
 * @param {string} tokenContractAddress the address of the erc20 token contract
 * @param {number} expireTime expiration time for the transaction in seconds
 * @param {number} sequenceId sequence id
 * @param {string} signature signature of the call
 * @returns {string} -- the contract method encoded data
 */
export function sendMultiSigTokenData(
  to: string,
  value: number,
  tokenContractAddress: string,
  expireTime: number,
  sequenceId: number,
  signature: string,
): string {
  const params = [to, value, tokenContractAddress, expireTime, sequenceId, toBuffer(signature)];
  const method = EthereumAbi.methodID('sendMultiSigToken', sendMultiSigTokenTypes);
  const args = EthereumAbi.rawEncode(sendMultiSigTokenTypes, params);
  return addHexPrefix(Buffer.concat([method, args]).toString('hex'));
}

/**
 * Returns the create forwarder method calling data
 *
 * @returns {string} - the createForwarder method encoded
 */
export function getAddressInitializationData(): string {
  return createForwarderMethodId;
}

/**
 * Returns whether or not the string is a valid Eth address
 *
 * @param {string} address - the tx hash to validate
 * @returns {boolean} - the validation result
 */
export function isValidEthAddress(address: string): boolean {
  return isValidAddress(address);
}

/**
 * Returns whether or not the string is a valid amount number
 *
 * @param {string} amount - the string to validate
 * @returns {boolean} - the validation result
 */
export function isValidAmount(amount: string): boolean {
  return new BigNumber(amount).isInteger();
}

/**
 * Returns the smart contract encoded data
 *
 * @param {string} data The wallet creation data to decode
 * @returns {string[]} - The list of signer addresses
 */
export function decodeWalletCreationData(data: string): string[] {
  if (!data.startsWith(walletSimpleByteCode)) {
    throw new BuildTransactionError(`Invalid wallet bytecode: ${data}`);
  }

  const splitBytecode = data.split(walletSimpleByteCode);
  if (splitBytecode.length !== 2) {
    throw new BuildTransactionError(`Invalid wallet bytecode: ${data}`);
  }

  const serializedSigners = Buffer.from(splitBytecode[1], 'hex');

  const resultEncodedParameters = EthereumAbi.rawDecode(walletSimpleConstructor, serializedSigners);
  if (resultEncodedParameters.length !== 1) {
    throw new BuildTransactionError(`Could not decode wallet constructor bytecode: ${resultEncodedParameters}`);
  }

  const addresses: BN[] = resultEncodedParameters[0];
  if (addresses.length !== 3) {
    throw new BuildTransactionError(`invalid number of addresses in parsed constructor: ${addresses}`);
  }

  // sometimes ethereumjs-abi removes 0 padding at the start of addresses,
  // so we should pad until they are the standard 20 bytes
  const paddedAddresses = addresses.map(address => stripHexPrefix(address.toString('hex')).padStart(40, '0'));

  return paddedAddresses.map(address => addHexPrefix(address));
}

/**
 * Classify the given transaction data based as a transaction type.
 * ETH transactions are defined by the first 8 bytes of the transaction data, also known as the method id
 *
 * @param {string} data The data to classify the transactino with
 * @returns {TransactionType} The classified transaction type
 */
export function classifyTransaction(data: string): TransactionType {
  if (data.startsWith(walletSimpleByteCode)) {
    return TransactionType.WalletInitialization;
  } else if (data.startsWith(createForwarderMethodId)) {
    return TransactionType.AddressInitialization;
  } else if (data.startsWith(sendMultisigMethodId) || data.startsWith(sendMultisigTokenMethodId)) {
    return TransactionType.Send;
  } else {
    throw new BuildTransactionError(`Unrecognized transaction type: ${data}`);
  }
}

/**
 *
 * @param {number} num number to be converted to hex
 * @returns {string} the hex number
 */
export function numberToHexString(num: number): string {
  const hex = num.toString(16);
  return hex.length % 2 === 0 ? '0x' + hex : '0x0' + hex;
}

/**
 *
 * @param {string} hex The hex string to be converted
 * @returns {number} the resulting number
 */
export function hexStringToNumber(hex: string): number {
  return parseInt(hex.slice(2), 16);
}

/**
 * Generates an address of the forwarder address to be deployed
 *
 * @param {string} contractAddress the address which is creating this new address
 * @param {number} contractCounter the nonce of the contract address
 * @returns {string} the calculated forwarder contract address
 */
export function calculateForwarderAddress(contractAddress: string, contractCounter: number): string {
  const forwarderAddress = generateAddress(contractAddress, contractCounter);
  return addHexPrefix(forwarderAddress.toString('hex'));
}

/**
 * Convert the given signature parts to a string representation
 *
 * @param {SignatureParts} sig The signature to convert to string
 * @returns {string} String representation of the signature
 */
export function toStringSig(sig: SignatureParts): string {
  return bufferToHex(Buffer.concat([setLengthLeft(sig.r, 32), setLengthLeft(sig.s, 32), toBuffer(sig.v)]));
}

/**
 * Return whether or not the given tx data has a signature
 *
 * @param {TxData} txData The transaction data to check for signature
 * @returns {boolean} true if the tx has a signature, else false
 */
export function hasSignature(txData: TxData): boolean {
  return (
    txData.v !== undefined &&
    txData.r !== undefined &&
    txData.s !== undefined &&
    txData.v.length > 0 &&
    txData.r.length > 0 &&
    txData.s.length > 0
  );
}
<|MERGE_RESOLUTION|>--- conflicted
+++ resolved
@@ -1,273 +1,269 @@
-import { Buffer } from 'buffer';
-<<<<<<< HEAD
-import { addHexPrefix, bufferToHex, generateAddress, isValidAddress, setLengthLeft, toBuffer } from 'ethereumjs-util';
-=======
-import {
-  addHexPrefix,
-  stripHexPrefix,
-  bufferToHex,
-  bufferToInt,
-  fromRpcSig,
-  generateAddress,
-  isValidAddress,
-  setLengthLeft,
-  toBuffer,
-} from 'ethereumjs-util';
->>>>>>> 6975ae1b
-import EthereumAbi from 'ethereumjs-abi';
-import EthereumCommon from 'ethereumjs-common';
-import * as BN from 'bn.js';
-import BigNumber from 'bignumber.js';
-import { BuildTransactionError, SigningError } from '../baseCoin/errors';
-import { TransactionType } from '../baseCoin';
-import { SignatureParts, TxData } from './iface';
-import { KeyPair } from './keyPair';
-import {
-  createForwarderMethodId,
-  sendMultisigMethodId,
-  sendMultisigTokenMethodId,
-  walletSimpleByteCode,
-  walletSimpleConstructor,
-  sendMultiSigTypes,
-  sendMultiSigTokenTypes,
-} from './walletUtil';
-import { testnetCommon } from './resources';
-import { EthTransactionData } from './types';
-
-/**
- * Signs the transaction using the appropriate algorithm
- * and the provided common for the blockchain
- *
- * @param {TxData} transactionData the transaction data to sign
- * @param {KeyPair} keyPair the signer's keypair
- * @param {EthereumCommon} customCommon the network's custom common
- * @returns {string} the transaction signed and encoded
- */
-export async function signInternal(
-  transactionData: TxData,
-  keyPair: KeyPair,
-  customCommon: EthereumCommon,
-): Promise<string> {
-  if (!keyPair.getKeys().prv) {
-    throw new SigningError('Missing private key');
-  }
-  const ethTx = EthTransactionData.fromJson(transactionData);
-  ethTx.sign(keyPair);
-  return ethTx.toSerialized();
-}
-
-/**
- * Signs the transaction using the appropriate algorithm
- *
- * @param {TxData} transactionData the transaction data to sign
- * @param {KeyPair} keyPair the signer's keypair
- * @returns {string} the transaction signed and encoded
- */
-export async function sign(transactionData: TxData, keyPair: KeyPair): Promise<string> {
-  return signInternal(transactionData, keyPair, testnetCommon);
-}
-
-/**
- * Returns the smart contract encoded data
- *
- * @param {string[]} addresses - the contract signers
- * @returns {string} - the smart contract encoded data
- */
-export function getContractData(addresses: string[]): string {
-  const params = [addresses];
-  const resultEncodedParameters = EthereumAbi.rawEncode(walletSimpleConstructor, params)
-    .toString('hex')
-    .replace('0x', '');
-  return walletSimpleByteCode + resultEncodedParameters;
-}
-
-/**
- * Returns the contract method encoded data
- *
- * @param {string} to destination address
- * @param {number} value Amount to tranfer
- * @param {string} data aditional method call data
- * @param {number} expireTime expiration time for the transaction in seconds
- * @param {number} sequenceId sequence id
- * @param {string} signature signature of the call
- * @returns {string} -- the contract method encoded data
- */
-export function sendMultiSigData(
-  to: string,
-  value: string,
-  data: string,
-  expireTime: number,
-  sequenceId: number,
-  signature: string,
-): string {
-  const params = [to, value, toBuffer(data), expireTime, sequenceId, toBuffer(signature)];
-  const method = EthereumAbi.methodID('sendMultiSig', sendMultiSigTypes);
-  const args = EthereumAbi.rawEncode(sendMultiSigTypes, params);
-  return addHexPrefix(Buffer.concat([method, args]).toString('hex'));
-}
-
-/**
- * Returns the contract method encoded data
- *
- * @param {string} to destination address
- * @param {number} value Amount to tranfer
- * @param {string} tokenContractAddress the address of the erc20 token contract
- * @param {number} expireTime expiration time for the transaction in seconds
- * @param {number} sequenceId sequence id
- * @param {string} signature signature of the call
- * @returns {string} -- the contract method encoded data
- */
-export function sendMultiSigTokenData(
-  to: string,
-  value: number,
-  tokenContractAddress: string,
-  expireTime: number,
-  sequenceId: number,
-  signature: string,
-): string {
-  const params = [to, value, tokenContractAddress, expireTime, sequenceId, toBuffer(signature)];
-  const method = EthereumAbi.methodID('sendMultiSigToken', sendMultiSigTokenTypes);
-  const args = EthereumAbi.rawEncode(sendMultiSigTokenTypes, params);
-  return addHexPrefix(Buffer.concat([method, args]).toString('hex'));
-}
-
-/**
- * Returns the create forwarder method calling data
- *
- * @returns {string} - the createForwarder method encoded
- */
-export function getAddressInitializationData(): string {
-  return createForwarderMethodId;
-}
-
-/**
- * Returns whether or not the string is a valid Eth address
- *
- * @param {string} address - the tx hash to validate
- * @returns {boolean} - the validation result
- */
-export function isValidEthAddress(address: string): boolean {
-  return isValidAddress(address);
-}
-
-/**
- * Returns whether or not the string is a valid amount number
- *
- * @param {string} amount - the string to validate
- * @returns {boolean} - the validation result
- */
-export function isValidAmount(amount: string): boolean {
-  return new BigNumber(amount).isInteger();
-}
-
-/**
- * Returns the smart contract encoded data
- *
- * @param {string} data The wallet creation data to decode
- * @returns {string[]} - The list of signer addresses
- */
-export function decodeWalletCreationData(data: string): string[] {
-  if (!data.startsWith(walletSimpleByteCode)) {
-    throw new BuildTransactionError(`Invalid wallet bytecode: ${data}`);
-  }
-
-  const splitBytecode = data.split(walletSimpleByteCode);
-  if (splitBytecode.length !== 2) {
-    throw new BuildTransactionError(`Invalid wallet bytecode: ${data}`);
-  }
-
-  const serializedSigners = Buffer.from(splitBytecode[1], 'hex');
-
-  const resultEncodedParameters = EthereumAbi.rawDecode(walletSimpleConstructor, serializedSigners);
-  if (resultEncodedParameters.length !== 1) {
-    throw new BuildTransactionError(`Could not decode wallet constructor bytecode: ${resultEncodedParameters}`);
-  }
-
-  const addresses: BN[] = resultEncodedParameters[0];
-  if (addresses.length !== 3) {
-    throw new BuildTransactionError(`invalid number of addresses in parsed constructor: ${addresses}`);
-  }
-
-  // sometimes ethereumjs-abi removes 0 padding at the start of addresses,
-  // so we should pad until they are the standard 20 bytes
-  const paddedAddresses = addresses.map(address => stripHexPrefix(address.toString('hex')).padStart(40, '0'));
-
-  return paddedAddresses.map(address => addHexPrefix(address));
-}
-
-/**
- * Classify the given transaction data based as a transaction type.
- * ETH transactions are defined by the first 8 bytes of the transaction data, also known as the method id
- *
- * @param {string} data The data to classify the transactino with
- * @returns {TransactionType} The classified transaction type
- */
-export function classifyTransaction(data: string): TransactionType {
-  if (data.startsWith(walletSimpleByteCode)) {
-    return TransactionType.WalletInitialization;
-  } else if (data.startsWith(createForwarderMethodId)) {
-    return TransactionType.AddressInitialization;
-  } else if (data.startsWith(sendMultisigMethodId) || data.startsWith(sendMultisigTokenMethodId)) {
-    return TransactionType.Send;
-  } else {
-    throw new BuildTransactionError(`Unrecognized transaction type: ${data}`);
-  }
-}
-
-/**
- *
- * @param {number} num number to be converted to hex
- * @returns {string} the hex number
- */
-export function numberToHexString(num: number): string {
-  const hex = num.toString(16);
-  return hex.length % 2 === 0 ? '0x' + hex : '0x0' + hex;
-}
-
-/**
- *
- * @param {string} hex The hex string to be converted
- * @returns {number} the resulting number
- */
-export function hexStringToNumber(hex: string): number {
-  return parseInt(hex.slice(2), 16);
-}
-
-/**
- * Generates an address of the forwarder address to be deployed
- *
- * @param {string} contractAddress the address which is creating this new address
- * @param {number} contractCounter the nonce of the contract address
- * @returns {string} the calculated forwarder contract address
- */
-export function calculateForwarderAddress(contractAddress: string, contractCounter: number): string {
-  const forwarderAddress = generateAddress(contractAddress, contractCounter);
-  return addHexPrefix(forwarderAddress.toString('hex'));
-}
-
-/**
- * Convert the given signature parts to a string representation
- *
- * @param {SignatureParts} sig The signature to convert to string
- * @returns {string} String representation of the signature
- */
-export function toStringSig(sig: SignatureParts): string {
-  return bufferToHex(Buffer.concat([setLengthLeft(sig.r, 32), setLengthLeft(sig.s, 32), toBuffer(sig.v)]));
-}
-
-/**
- * Return whether or not the given tx data has a signature
- *
- * @param {TxData} txData The transaction data to check for signature
- * @returns {boolean} true if the tx has a signature, else false
- */
-export function hasSignature(txData: TxData): boolean {
-  return (
-    txData.v !== undefined &&
-    txData.r !== undefined &&
-    txData.s !== undefined &&
-    txData.v.length > 0 &&
-    txData.r.length > 0 &&
-    txData.s.length > 0
-  );
-}
+import { Buffer } from 'buffer';
+import {
+  addHexPrefix,
+  stripHexPrefix,
+  bufferToHex,
+  bufferToInt,
+  fromRpcSig,
+  generateAddress,
+  isValidAddress,
+  setLengthLeft,
+  toBuffer,
+} from 'ethereumjs-util';
+import EthereumAbi from 'ethereumjs-abi';
+import EthereumCommon from 'ethereumjs-common';
+import * as BN from 'bn.js';
+import BigNumber from 'bignumber.js';
+import { BuildTransactionError, SigningError } from '../baseCoin/errors';
+import { TransactionType } from '../baseCoin';
+import { SignatureParts, TxData } from './iface';
+import { KeyPair } from './keyPair';
+import {
+  createForwarderMethodId,
+  sendMultisigMethodId,
+  sendMultisigTokenMethodId,
+  walletSimpleByteCode,
+  walletSimpleConstructor,
+  sendMultiSigTypes,
+  sendMultiSigTokenTypes,
+} from './walletUtil';
+import { testnetCommon } from './resources';
+import { EthTransactionData } from './types';
+
+/**
+ * Signs the transaction using the appropriate algorithm
+ * and the provided common for the blockchain
+ *
+ * @param {TxData} transactionData the transaction data to sign
+ * @param {KeyPair} keyPair the signer's keypair
+ * @param {EthereumCommon} customCommon the network's custom common
+ * @returns {string} the transaction signed and encoded
+ */
+export async function signInternal(
+  transactionData: TxData,
+  keyPair: KeyPair,
+  customCommon: EthereumCommon,
+): Promise<string> {
+  if (!keyPair.getKeys().prv) {
+    throw new SigningError('Missing private key');
+  }
+  const ethTx = EthTransactionData.fromJson(transactionData);
+  ethTx.sign(keyPair);
+  return ethTx.toSerialized();
+}
+
+/**
+ * Signs the transaction using the appropriate algorithm
+ *
+ * @param {TxData} transactionData the transaction data to sign
+ * @param {KeyPair} keyPair the signer's keypair
+ * @returns {string} the transaction signed and encoded
+ */
+export async function sign(transactionData: TxData, keyPair: KeyPair): Promise<string> {
+  return signInternal(transactionData, keyPair, testnetCommon);
+}
+
+/**
+ * Returns the smart contract encoded data
+ *
+ * @param {string[]} addresses - the contract signers
+ * @returns {string} - the smart contract encoded data
+ */
+export function getContractData(addresses: string[]): string {
+  const params = [addresses];
+  const resultEncodedParameters = EthereumAbi.rawEncode(walletSimpleConstructor, params)
+    .toString('hex')
+    .replace('0x', '');
+  return walletSimpleByteCode + resultEncodedParameters;
+}
+
+/**
+ * Returns the contract method encoded data
+ *
+ * @param {string} to destination address
+ * @param {number} value Amount to tranfer
+ * @param {string} data aditional method call data
+ * @param {number} expireTime expiration time for the transaction in seconds
+ * @param {number} sequenceId sequence id
+ * @param {string} signature signature of the call
+ * @returns {string} -- the contract method encoded data
+ */
+export function sendMultiSigData(
+  to: string,
+  value: string,
+  data: string,
+  expireTime: number,
+  sequenceId: number,
+  signature: string,
+): string {
+  const params = [to, value, toBuffer(data), expireTime, sequenceId, toBuffer(signature)];
+  const method = EthereumAbi.methodID('sendMultiSig', sendMultiSigTypes);
+  const args = EthereumAbi.rawEncode(sendMultiSigTypes, params);
+  return addHexPrefix(Buffer.concat([method, args]).toString('hex'));
+}
+
+/**
+ * Returns the contract method encoded data
+ *
+ * @param {string} to destination address
+ * @param {number} value Amount to tranfer
+ * @param {string} tokenContractAddress the address of the erc20 token contract
+ * @param {number} expireTime expiration time for the transaction in seconds
+ * @param {number} sequenceId sequence id
+ * @param {string} signature signature of the call
+ * @returns {string} -- the contract method encoded data
+ */
+export function sendMultiSigTokenData(
+  to: string,
+  value: string,
+  tokenContractAddress: string,
+  expireTime: number,
+  sequenceId: number,
+  signature: string,
+): string {
+  const params = [to, value, tokenContractAddress, expireTime, sequenceId, toBuffer(signature)];
+  const method = EthereumAbi.methodID('sendMultiSigToken', sendMultiSigTokenTypes);
+  const args = EthereumAbi.rawEncode(sendMultiSigTokenTypes, params);
+  return addHexPrefix(Buffer.concat([method, args]).toString('hex'));
+}
+
+/**
+ * Returns the create forwarder method calling data
+ *
+ * @returns {string} - the createForwarder method encoded
+ */
+export function getAddressInitializationData(): string {
+  return createForwarderMethodId;
+}
+
+/**
+ * Returns whether or not the string is a valid Eth address
+ *
+ * @param {string} address - the tx hash to validate
+ * @returns {boolean} - the validation result
+ */
+export function isValidEthAddress(address: string): boolean {
+  return isValidAddress(address);
+}
+
+/**
+ * Returns whether or not the string is a valid amount number
+ *
+ * @param {string} amount - the string to validate
+ * @returns {boolean} - the validation result
+ */
+export function isValidAmount(amount: string): boolean {
+  return new BigNumber(amount).isInteger();
+}
+
+/**
+ * Returns the smart contract encoded data
+ *
+ * @param {string} data The wallet creation data to decode
+ * @returns {string[]} - The list of signer addresses
+ */
+export function decodeWalletCreationData(data: string): string[] {
+  if (!data.startsWith(walletSimpleByteCode)) {
+    throw new BuildTransactionError(`Invalid wallet bytecode: ${data}`);
+  }
+
+  const splitBytecode = data.split(walletSimpleByteCode);
+  if (splitBytecode.length !== 2) {
+    throw new BuildTransactionError(`Invalid wallet bytecode: ${data}`);
+  }
+
+  const serializedSigners = Buffer.from(splitBytecode[1], 'hex');
+
+  const resultEncodedParameters = EthereumAbi.rawDecode(walletSimpleConstructor, serializedSigners);
+  if (resultEncodedParameters.length !== 1) {
+    throw new BuildTransactionError(`Could not decode wallet constructor bytecode: ${resultEncodedParameters}`);
+  }
+
+  const addresses: BN[] = resultEncodedParameters[0];
+  if (addresses.length !== 3) {
+    throw new BuildTransactionError(`invalid number of addresses in parsed constructor: ${addresses}`);
+  }
+
+  // sometimes ethereumjs-abi removes 0 padding at the start of addresses,
+  // so we should pad until they are the standard 20 bytes
+  const paddedAddresses = addresses.map(address => stripHexPrefix(address.toString('hex')).padStart(40, '0'));
+
+  return paddedAddresses.map(address => addHexPrefix(address));
+}
+
+/**
+ * Classify the given transaction data based as a transaction type.
+ * ETH transactions are defined by the first 8 bytes of the transaction data, also known as the method id
+ *
+ * @param {string} data The data to classify the transactino with
+ * @returns {TransactionType} The classified transaction type
+ */
+export function classifyTransaction(data: string): TransactionType {
+  if (data.startsWith(walletSimpleByteCode)) {
+    return TransactionType.WalletInitialization;
+  } else if (data.startsWith(createForwarderMethodId)) {
+    return TransactionType.AddressInitialization;
+  } else if (data.startsWith(sendMultisigMethodId) || data.startsWith(sendMultisigTokenMethodId)) {
+    return TransactionType.Send;
+  } else {
+    throw new BuildTransactionError(`Unrecognized transaction type: ${data}`);
+  }
+}
+
+/**
+ *
+ * @param {number} num number to be converted to hex
+ * @returns {string} the hex number
+ */
+export function numberToHexString(num: number): string {
+  const hex = num.toString(16);
+  return hex.length % 2 === 0 ? '0x' + hex : '0x0' + hex;
+}
+
+/**
+ *
+ * @param {string} hex The hex string to be converted
+ * @returns {number} the resulting number
+ */
+export function hexStringToNumber(hex: string): number {
+  return parseInt(hex.slice(2), 16);
+}
+
+/**
+ * Generates an address of the forwarder address to be deployed
+ *
+ * @param {string} contractAddress the address which is creating this new address
+ * @param {number} contractCounter the nonce of the contract address
+ * @returns {string} the calculated forwarder contract address
+ */
+export function calculateForwarderAddress(contractAddress: string, contractCounter: number): string {
+  const forwarderAddress = generateAddress(contractAddress, contractCounter);
+  return addHexPrefix(forwarderAddress.toString('hex'));
+}
+
+/**
+ * Convert the given signature parts to a string representation
+ *
+ * @param {SignatureParts} sig The signature to convert to string
+ * @returns {string} String representation of the signature
+ */
+export function toStringSig(sig: SignatureParts): string {
+  return bufferToHex(Buffer.concat([setLengthLeft(sig.r, 32), setLengthLeft(sig.s, 32), toBuffer(sig.v)]));
+}
+
+/**
+ * Return whether or not the given tx data has a signature
+ *
+ * @param {TxData} txData The transaction data to check for signature
+ * @returns {boolean} true if the tx has a signature, else false
+ */
+export function hasSignature(txData: TxData): boolean {
+  return (
+    txData.v !== undefined &&
+    txData.r !== undefined &&
+    txData.s !== undefined &&
+    txData.v.length > 0 &&
+    txData.r.length > 0 &&
+    txData.s.length > 0
+  );
+}